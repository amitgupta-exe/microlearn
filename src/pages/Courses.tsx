--- conflicted
+++ resolved
@@ -400,13 +400,8 @@
                 onChange={(e) => setSearchQuery(e.target.value)}
               />
             </div>
-<<<<<<< HEAD
-            <div className="flex items-center text-sm text-gray-500">
-              {displayedGroups.length} courses
-=======
             <div className="flex items-center text-sm text-muted-foreground">
               {displayedGroups.length} unique courses
->>>>>>> 33773441
             </div>
           </div>
         </div>
@@ -498,13 +493,8 @@
                   <h3 className="font-medium text-lg line-clamp-1 text-gray-900">{courses[0].course_name}</h3>
                 </div>
                 <CardContent className="p-4">
-<<<<<<< HEAD
-                  <div className="text-sm text-gray-600 mb-4 line-clamp-2 h-10">
-                    {courses.length} day course with modules
-=======
                   <div className="text-sm text-muted-foreground mb-4 line-clamp-2 h-10">
                     {courses.length} day course with modules • Origin: {courses[0].origin}
->>>>>>> 33773441
                   </div>
                   <div className="flex justify-between items-center text-xs text-gray-500">
                     <div className="flex items-center gap-2">
