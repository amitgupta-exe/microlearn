--- conflicted
+++ resolved
@@ -8,12 +8,8 @@
   CardHeader,
   CardTitle,
 } from '@/components/ui/card';
+import { ResponsiveContainer, PieChart, Pie, Cell, Tooltip } from 'recharts';
 import { supabase } from '@/integrations/supabase/client';
-<<<<<<< HEAD
-import { PieChart, Pie, Cell, ResponsiveContainer, Tooltip, BarChart, Bar, XAxis, YAxis, CartesianGrid, Legend } from 'recharts';
-
-const COLORS = ['#3b82f6', '#8b5cf6', '#ec4899', '#f97316', '#84cc16', '#facc15', '#f472b6', '#60a5fa'];
-=======
 import { useMultiAuth } from '@/contexts/MultiAuthContext';
 
 interface AnalyticsData {
@@ -29,56 +25,41 @@
   courseCompletionRates: { name: string; rate: number }[];
 }
 
-const COLORS = ['#3b82f6', '#8b5cf6', '#ec4899', '#f97316', '#84cc16'];
->>>>>>> 33773441
+const COLORS = ['#3b82f6', '#8b5cf6', '#ec4899', '#f97316', '#84cc16', '#facc15', '#f472b6', '#60a5fa'];
 
 const Analytics = () => {
   const { user, userRole } = useMultiAuth();
   const [isLoading, setIsLoading] = useState(true);
-<<<<<<< HEAD
-  const [totalLearners, setTotalLearners] = useState(0);
-  const [totalCourses, setTotalCourses] = useState(0);
-  const [learnersPerCourse, setLearnersPerCourse] = useState<{ name: string, value: number }[]>([]);
-  const [courseCompletionRates, setCourseCompletionRates] = useState<{ name: string, rate: number }[]>([]);
-  const [coursesByLanguage, setCoursesByLanguage] = useState<{ language: string, value: number }[]>([]);
-  const [learnersByStatus, setLearnersByStatus] = useState<{ status: string, value: number }[]>([]);
-  const [coursesByDay, setCoursesByDay] = useState<{ day: number, value: number }[]>([]);
+  const [analyticsData, setAnalyticsData] = useState<AnalyticsData>({
+    totalLearners: 0,
+    totalCourses: 0,
+    messagesSent: 0,
+    messagesByPeriod: {
+      daily: [],
+      weekly: [],
+      monthly: []
+    },
+    learnersPerCourse: [],
+    courseCompletionRates: []
+  });
   const [languagesCount, setLanguagesCount] = useState(0);
   const [languagesPie, setLanguagesPie] = useState<{ language: string, value: number }[]>([]);
 
   useEffect(() => {
-    const fetchAnalytics = async () => {
+    const fetchAnalyticsData = async () => {
       setIsLoading(true);
 
-      // Total learners
-      const { count: learnersCount, data: learnersData } = await supabase
+      // Fetch total learners
+      const { count: learnersCount } = await supabase
         .from('learners')
-        .select('*', { count: 'exact', head: false });
-      setTotalLearners(learnersCount || 0);
-
-      // Learners by status (active/inactive)
-      const statusMap = new Map();
-      learnersData?.forEach(row => {
-        const status = row.status || 'unknown';
-        statusMap.set(status, (statusMap.get(status) || 0) + 1);
-      });
-      setLearnersByStatus(Array.from(statusMap.entries()).map(([status, value]) => ({ status, value })));
-
-      // Total courses
-      const { count: coursesCount, data: coursesData } = await supabase
+        .select('*', { count: 'exact', head: true });
+
+      // Fetch total courses
+      const { count: coursesCount } = await supabase
         .from('courses')
-        .select('*', { count: 'exact', head: false });
-      setTotalCourses(coursesCount || 0);
-
-      // Courses by day (distribution)
-      const dayMap = new Map();
-      coursesData?.forEach(row => {
-        const day = row.day || 1;
-        dayMap.set(day, (dayMap.get(day) || 0) + 1);
-      });
-      setCoursesByDay(Array.from(dayMap.entries()).map(([day, value]) => ({ day, value })));
-
-      // Learners per course
+        .select('*', { count: 'exact', head: true });
+
+      // Fetch learners per course
       const { data: learnersPerCourseRaw } = await supabase
         .from('course_progress')
         .select('course_id, course_name');
@@ -89,9 +70,9 @@
         }
         learnersPerCourseMap.set(row.course_name, learnersPerCourseMap.get(row.course_name) + 1);
       });
-      setLearnersPerCourse(Array.from(learnersPerCourseMap.entries()).map(([name, value]) => ({ name, value })));
-
-      // Course completion rates
+      const learnersPerCourse = Array.from(learnersPerCourseMap.entries()).map(([name, value]) => ({ name, value }));
+
+      // Fetch course completion rates
       const { data: courseProgress } = await supabase
         .from('course_progress')
         .select('course_name, status');
@@ -105,46 +86,16 @@
         if (row.status === 'completed') entry.completed += 1;
         completionMap.set(row.course_name, entry);
       });
-      setCourseCompletionRates(Array.from(completionMap.entries()).map(([name, { total, completed }]) => ({
+      const courseCompletionRates = Array.from(completionMap.entries()).map(([name, { total, completed }]) => ({
         name,
         rate: total ? Math.round((completed / total) * 100) : 0,
-      })));
-
-      // Courses by language (join courses.request_id = registration_requests.request_id)
-      const { data: coursesWithLang } = await supabase
-        .from('courses')
-        .select('request_id');
-      const requestIds = coursesWithLang?.map(c => c.request_id).filter(Boolean);
-
-      let languageMap = new Map();
-      if (requestIds && requestIds.length > 0) {
-        const { data: regRequests } = await supabase
-          .from('registration_requests')
-          .select('request_id, language')
-          .in('request_id', requestIds);
-
-        regRequests?.forEach(row => {
-          const lang = row.language || 'Unknown';
-          languageMap.set(lang, (languageMap.get(lang) || 0) + 1);
-        });
-      }
-      setCoursesByLanguage(Array.from(languageMap.entries()).map(([language, value]) => ({ language, value })));
-
-      // Fetch languages from registration_requests (FIXED LOGIC)
+      }));
+
+      // Fetch languages from registration_requests
       const { data: regRequests, error: langError } = await supabase
         .from('registration_requests')
         .select('language');
-
-        console.log(regRequests);
-        console.log(langError);
-        
-        
-
-      if (langError) {
-        setLanguagesCount(0);
-        setLanguagesPie([]);
-      } else if (regRequests && regRequests.length > 0) {
-        // Count unique languages and their occurrences
+      if (!langError && regRequests && regRequests.length > 0) {
         const langMap = new Map<string, number>();
         regRequests.forEach(row => {
           const lang = (row.language || 'Unknown').trim();
@@ -157,240 +108,24 @@
         setLanguagesPie([]);
       }
 
-      setIsLoading(false);
-    };
-
-    fetchAnalytics();
-  }, []);
-=======
-  const [analyticsData, setAnalyticsData] = useState<AnalyticsData>({
-    totalLearners: 0,
-    totalCourses: 0,
-    messagesSent: 0,
-    messagesByPeriod: {
-      daily: [],
-      weekly: [],
-      monthly: []
-    },
-    learnersPerCourse: [],
-    courseCompletionRates: []
-  });
-
-  useEffect(() => {
-    if (user && (userRole === 'admin' || userRole === 'superadmin')) {
-      fetchAnalyticsData();
-    }
-  }, [user, userRole]);
-
-  const fetchAnalyticsData = async () => {
-    try {
-      setIsLoading(true);
-      
-      // Fetch learners count (admin sees only their learners, superadmin sees all)
-      let learnersQuery = supabase.from('learners').select('*', { count: 'exact', head: true });
-      if (userRole === 'admin') {
-        learnersQuery = learnersQuery.eq('created_by', user?.id);
-      }
-      const { count: learnersCount, error: learnersError } = await learnersQuery;
-      
-      if (learnersError) {
-        console.error('Error fetching learners count:', learnersError);
-      }
-      
-      // Fetch courses count (admin sees only their courses, superadmin sees all approved)
-      let coursesQuery = supabase.from('courses').select('*', { count: 'exact', head: true });
-      if (userRole === 'admin') {
-        coursesQuery = coursesQuery.eq('created_by', user?.id);
-      } else {
-        coursesQuery = coursesQuery.eq('status', 'approved');
-      }
-      const { count: coursesCount, error: coursesError } = await coursesQuery;
-      
-      if (coursesError) {
-        console.error('Error fetching courses count:', coursesError);
-      }
-      
-      // Fetch messages sent count
-      let messagesQuery = supabase.from('messages_sent').select('*', { count: 'exact', head: true });
-      if (userRole === 'admin') {
-        messagesQuery = messagesQuery.eq('user_id', user?.id);
-      }
-      const { count: messagesCount, error: messagesError } = await messagesQuery;
-      
-      if (messagesError) {
-        console.error('Error fetching messages count:', messagesError);
-      }
-      
-      // Generate time series data for messages
-      const dailyData = generateTimeSeriesData(7, messagesCount || 0, 'day');
-      const weeklyData = generateTimeSeriesData(4, messagesCount || 0, 'week');
-      const monthlyData = generateTimeSeriesData(6, messagesCount || 0, 'month');
-      
-      // Fetch courses with learner assignment counts
-      let coursesWithLearnersQuery = supabase
-        .from('courses')
-        .select(`
-          id,
-          course_name,
-          request_id
-        `);
-      
-      if (userRole === 'admin') {
-        coursesWithLearnersQuery = coursesWithLearnersQuery.eq('created_by', user?.id);
-      } else {
-        coursesWithLearnersQuery = coursesWithLearnersQuery.eq('status', 'approved');
-      }
-      
-      const { data: coursesWithLearners, error: coursesWithLearnersError } = await coursesWithLearnersQuery;
-      
-      if (coursesWithLearnersError) {
-        console.error('Error fetching courses with learners:', coursesWithLearnersError);
-      }
-      
-      // Count learners per course by checking assigned_course_id
-      const learnersPerCourse: { name: string; value: number }[] = [];
-      
-      if (coursesWithLearners) {
-        // Group courses by request_id to get unique course assignments
-        const courseGroups = coursesWithLearners.reduce((acc, course) => {
-          if (!acc[course.request_id]) {
-            acc[course.request_id] = course.course_name;
-          }
-          return acc;
-        }, {} as Record<string, string>);
-        
-        for (const [requestId, courseName] of Object.entries(courseGroups)) {
-          // Count learners assigned to any course with this request_id
-          const courseIds = coursesWithLearners
-            .filter(c => c.request_id === requestId)
-            .map(c => c.id);
-          
-          let learnersCountQuery = supabase
-            .from('learners')
-            .select('*', { count: 'exact', head: true })
-            .in('assigned_course_id', courseIds);
-            
-          if (userRole === 'admin') {
-            learnersCountQuery = learnersCountQuery.eq('created_by', user?.id);
-          }
-          
-          const { count: learnerCount } = await learnersCountQuery;
-          
-          if (learnerCount && learnerCount > 0) {
-            learnersPerCourse.push({
-              name: courseName,
-              value: learnerCount
-            });
-          }
-        }
-      }
-      
-      // Sort and limit to top 5
-      learnersPerCourse.sort((a, b) => b.value - a.value);
-      const topLearnersPerCourse = learnersPerCourse.slice(0, 5);
-      
-      // If no assignments, add placeholder
-      if (topLearnersPerCourse.length === 0 && (coursesCount || 0) > 0) {
-        topLearnersPerCourse.push({ name: 'No assignments yet', value: 1 });
-      }
-      
-      // Fetch course completion rates from course_progress
-      let progressQuery = supabase
-        .from('course_progress')
-        .select(`
-          course_id,
-          progress_percent,
-          status
-        `);
-      
-      const { data: progressData, error: progressError } = await progressQuery;
-      
-      if (progressError) {
-        console.error('Error fetching course progress:', progressError);
-      }
-      
-      // Calculate completion rates
-      const courseCompletionMap = new Map();
-      
-      if (progressData && coursesWithLearners) {
-        progressData.forEach(progress => {
-          const course = coursesWithLearners.find(c => c.id === progress.course_id);
-          if (!course) return;
-          
-          const courseName = course.course_name;
-          if (!courseCompletionMap.has(courseName)) {
-            courseCompletionMap.set(courseName, { 
-              total: 0, 
-              sum: 0 
-            });
-          }
-          
-          const courseData = courseCompletionMap.get(courseName);
-          courseData.total += 1;
-          courseData.sum += progress.progress_percent || 0;
-          courseCompletionMap.set(courseName, courseData);
-        });
-      }
-      
-      const courseCompletionRates = Array.from(courseCompletionMap.entries())
-        .map(([name, data]) => ({
-          name,
-          rate: Math.round(data.sum / data.total)
-        }))
-        .filter(course => !isNaN(course.rate))
-        .sort((a, b) => b.rate - a.rate);
-      
-      if (courseCompletionRates.length === 0 && (coursesCount || 0) > 0) {
-        courseCompletionRates.push({ name: 'No progress data yet', rate: 0 });
-      }
-      
       setAnalyticsData({
         totalLearners: learnersCount || 0,
         totalCourses: coursesCount || 0,
-        messagesSent: messagesCount || 0,
+        messagesSent: 0, // Update if you have messages logic
         messagesByPeriod: {
-          daily: dailyData,
-          weekly: weeklyData,
-          monthly: monthlyData
+          daily: [],
+          weekly: [],
+          monthly: []
         },
-        learnersPerCourse: topLearnersPerCourse,
+        learnersPerCourse,
         courseCompletionRates
       });
-    } catch (error) {
-      console.error('Error fetching analytics data:', error);
-    } finally {
+
       setIsLoading(false);
-    }
-  };
-
-  // Helper to generate time series data
-  const generateTimeSeriesData = (numPoints: number, total: number, period: 'day' | 'week' | 'month') => {
-    const result = [];
-    const baseValue = Math.max(1, Math.floor(total / numPoints));
-    
-    for (let i = 0; i < numPoints; i++) {
-      let label = '';
-      if (period === 'day') {
-        const days = ['Sun', 'Mon', 'Tue', 'Wed', 'Thu', 'Fri', 'Sat'];
-        const dayIndex = (new Date().getDay() - i) % 7;
-        label = days[dayIndex >= 0 ? dayIndex : dayIndex + 7];
-      } else if (period === 'week') {
-        label = `Week ${numPoints - i}`;
-      } else {
-        const months = ['Jan', 'Feb', 'Mar', 'Apr', 'May', 'Jun', 'Jul', 'Aug', 'Sep', 'Oct', 'Nov', 'Dec'];
-        const monthIndex = (new Date().getMonth() - i) % 12;
-        label = months[monthIndex >= 0 ? monthIndex : monthIndex + 12];
-      }
-      
-      const randomFactor = 0.5 + Math.random();
-      const count = Math.floor(baseValue * randomFactor);
-      
-      result.unshift({ date: label, count });
-    }
-    
-    return result;
-  };
->>>>>>> 33773441
+    };
+
+    fetchAnalyticsData();
+  }, []);
 
   if (userRole === 'learner') {
     return (
@@ -404,15 +139,8 @@
     <div className="w-full min-h-screen py-6 px-6 md:px-8 bg-gray-100 page-transition">
       <div className="max-w-[1400px] mx-auto">
         <div className="mb-8">
-<<<<<<< HEAD
           <h1 className="text-3xl font-bold tracking-tight text-gray-900">Analytics</h1>
           <p className="text-gray-600 mt-1">Track your teaching platform performance</p>
-=======
-          <h1 className="text-3xl font-bold tracking-tight">Analytics</h1>
-          <p className="text-muted-foreground mt-1">
-            {userRole === 'superadmin' ? 'System-wide analytics' : 'Your teaching platform performance'}
-          </p>
->>>>>>> 33773441
         </div>
 
         {isLoading ? (
@@ -425,16 +153,12 @@
             <div className="grid grid-cols-1 md:grid-cols-3 gap-6 mb-8">
               <DashboardCard
                 title="Total Learners"
-                value={totalLearners.toString()}
+                value={analyticsData.totalLearners.toString()}
                 icon={<Users size={24} />}
               />
               <DashboardCard
                 title="Total Courses"
-<<<<<<< HEAD
-                value={totalCourses.toString()}
-=======
                 value={analyticsData.totalCourses.toString()}
->>>>>>> 33773441
                 icon={<BookOpen size={24} />}
               />
               <DashboardCard
@@ -452,7 +176,7 @@
                   <CardDescription className="text-gray-600">Distribution of learners across courses</CardDescription>
                 </CardHeader>
                 <CardContent>
-                  {learnersPerCourse.length === 0 ? (
+                  {analyticsData.learnersPerCourse.length === 0 ? (
                     <div className="flex items-center justify-center h-[300px] text-gray-400">
                       No data available yet
                     </div>
@@ -461,7 +185,7 @@
                       <ResponsiveContainer width="100%" height="100%">
                         <PieChart>
                           <Pie
-                            data={learnersPerCourse}
+                            data={analyticsData.learnersPerCourse}
                             cx="50%"
                             cy="50%"
                             innerRadius={70}
@@ -470,7 +194,7 @@
                             dataKey="value"
                             label={({ name, percent }) => `${name} ${(percent * 100).toFixed(0)}%`}
                           >
-                            {learnersPerCourse.map((entry, index) => (
+                            {analyticsData.learnersPerCourse.map((entry, index) => (
                               <Cell key={`cell-${index}`} fill={COLORS[index % COLORS.length]} />
                             ))}
                           </Pie>
@@ -539,80 +263,6 @@
               </Card>
             </div>
 
-            <div className="grid grid-cols-1 lg:grid-cols-2 gap-6 mb-6">
-              {/* Learners by Status Bar */}
-              <Card className="bg-white border border-gray-200">
-                <CardHeader>
-                  <CardTitle className="text-gray-900">Learners by Status</CardTitle>
-                  <CardDescription className="text-gray-600">Active vs Inactive Learners</CardDescription>
-                </CardHeader>
-                <CardContent>
-                  {learnersByStatus.length === 0 ? (
-                    <div className="flex items-center justify-center h-[300px] text-gray-400">
-                      No data available yet
-                    </div>
-                  ) : (
-                    <div className="h-[300px]">
-                      <ResponsiveContainer width="100%" height="100%">
-                        <BarChart data={learnersByStatus}>
-                          <CartesianGrid strokeDasharray="3 3" opacity={0.3} />
-                          <XAxis dataKey="status" />
-                          <YAxis allowDecimals={false} />
-                          <Tooltip
-                            contentStyle={{
-                              backgroundColor: 'rgba(255, 255, 255, 0.8)',
-                              borderRadius: '0.5rem',
-                              boxShadow: '0 4px 6px -1px rgba(0, 0, 0, 0.1)',
-                              border: 'none',
-                              color: '#111827'
-                            }}
-                          />
-                          <Legend />
-                          <Bar dataKey="value" fill="#3b82f6" radius={[4, 4, 0, 0]} />
-                        </BarChart>
-                      </ResponsiveContainer>
-                    </div>
-                  )}
-                </CardContent>
-              </Card>
-
-              {/* Courses by Day Bar */}
-              <Card className="bg-white border border-gray-200">
-                <CardHeader>
-                  <CardTitle className="text-gray-900">Courses by Day</CardTitle>
-                  <CardDescription className="text-gray-600">Distribution of courses by day count</CardDescription>
-                </CardHeader>
-                <CardContent>
-                  {coursesByDay.length === 0 ? (
-                    <div className="flex items-center justify-center h-[300px] text-gray-400">
-                      No data available yet
-                    </div>
-                  ) : (
-                    <div className="h-[300px]">
-                      <ResponsiveContainer width="100%" height="100%">
-                        <BarChart data={coursesByDay}>
-                          <CartesianGrid strokeDasharray="3 3" opacity={0.3} />
-                          <XAxis dataKey="day" />
-                          <YAxis allowDecimals={false} />
-                          <Tooltip
-                            contentStyle={{
-                              backgroundColor: 'rgba(255, 255, 255, 0.8)',
-                              borderRadius: '0.5rem',
-                              boxShadow: '0 4px 6px -1px rgba(0, 0, 0, 0.1)',
-                              border: 'none',
-                              color: '#111827'
-                            }}
-                          />
-                          <Legend />
-                          <Bar dataKey="value" fill="#8b5cf6" radius={[4, 4, 0, 0]} />
-                        </BarChart>
-                      </ResponsiveContainer>
-                    </div>
-                  )}
-                </CardContent>
-              </Card>
-            </div>
-
             {/* Course Completion Rate Pie */}
             <Card className="bg-white border border-gray-200 mb-6">
               <CardHeader>
@@ -620,7 +270,7 @@
                 <CardDescription className="text-gray-600">Percentage of learners who complete each course</CardDescription>
               </CardHeader>
               <CardContent>
-                {courseCompletionRates.length === 0 ? (
+                {analyticsData.courseCompletionRates.length === 0 ? (
                   <div className="flex items-center justify-center h-[300px] text-gray-400">
                     No completion data available yet
                   </div>
@@ -629,7 +279,7 @@
                     <ResponsiveContainer width="100%" height="100%">
                       <PieChart>
                         <Pie
-                          data={courseCompletionRates}
+                          data={analyticsData.courseCompletionRates}
                           cx="50%"
                           cy="50%"
                           innerRadius={70}
@@ -638,7 +288,7 @@
                           dataKey="rate"
                           label={({ name, rate }) => `${name} ${rate}%`}
                         >
-                          {courseCompletionRates.map((entry, index) => (
+                          {analyticsData.courseCompletionRates.map((entry, index) => (
                             <Cell key={`cell-${index}`} fill={COLORS[index % COLORS.length]} />
                           ))}
                         </Pie>
